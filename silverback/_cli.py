import asyncio
import os
<<<<<<< HEAD
from datetime import timedelta
=======
import shlex
import subprocess
from pathlib import Path
>>>>>>> 952bdd1b

import click
import yaml  # type: ignore[import-untyped]
from ape.api import AccountAPI, NetworkAPI
from ape.cli import (
    AccountAliasPromptChoice,
    ConnectedProviderCommand,
    account_option,
    ape_cli_context,
    network_option,
)
from ape.contracts import ContractInstance
from ape.exceptions import Abort, ApeException
from fief_client.integrations.cli import FiefAuth

from silverback._click_ext import (
    SectionedHelpGroup,
    auth_required,
    bot_path_callback,
    cls_import_callback,
    cluster_client,
    display_login_message,
    platform_client,
    timedelta_callback,
    token_amount_callback,
)
from silverback.cluster.client import ClusterClient, PlatformClient
from silverback.cluster.types import ClusterTier, ResourceStatus
from silverback.runner import PollingRunner, WebsocketRunner
from silverback.worker import run_worker

DOCKERFILE_CONTENT = """
FROM ghcr.io/apeworx/silverback:stable
USER root
WORKDIR /app
RUN chown harambe:harambe /app
USER harambe
COPY ape-config.yaml .
COPY requirements.txt .
RUN pip install --upgrade pip && pip install -r requirements.txt
RUN ape plugins install .
"""


@click.group(cls=SectionedHelpGroup)
def cli():
    """
    Silverback: Build Python apps that react to on-chain events

    To learn more about our cloud offering, please check out https://silverback.apeworx.io
    """


# TODO: Make `silverback.settings.Settings` (to remove having to set envvars)
# TODO: Use `envvar=...` to be able to set the value of options from correct envvar
def _account_callback(ctx, param, val):
    if val:
        val = val.alias.replace("dev_", "TEST::")
        os.environ["SILVERBACK_SIGNER_ALIAS"] = val

    return val


# TODO: Make `silverback.settings.Settings` (to remove having to set envvars)
# TODO: Use `envvar=...` to be able to set the value of options from correct envvar
def _network_callback(ctx, param, val):
    # NOTE: Make sure both of these have the same setting
    if env_network_choice := os.environ.get("SILVERBACK_NETWORK_CHOICE"):
        if val.network_choice != env_network_choice:
            raise Abort(
                f"Network choice '{val.network_choice}' does not "
                f"match environment variable '{env_network_choice}'."
            )

        # else it matches, no issue

    else:
        os.environ["SILVERBACK_NETWORK_CHOICE"] = val.network_choice

    return val


@cli.command(cls=ConnectedProviderCommand, section="Local Commands")
@ape_cli_context()
@network_option(
    default=os.environ.get("SILVERBACK_NETWORK_CHOICE", "auto"),
    callback=_network_callback,
)
@click.option("--account", type=AccountAliasPromptChoice(), callback=_account_callback)
@click.option(
    "--runner",
    "runner_class",
    metavar="CLASS_REF",
    help="An import str in format '<module>:<CustomRunner>'",
    callback=cls_import_callback,
)
@click.option(
    "--recorder",
    "recorder_class",
    metavar="CLASS_REF",
    help="An import string in format '<module>:<CustomRecorder>'",
    callback=cls_import_callback,
)
@click.option("-x", "--max-exceptions", type=int, default=3)
@click.argument("bot", required=False, callback=bot_path_callback)
def run(cli_ctx, account, runner_class, recorder_class, max_exceptions, bot):
    """Run Silverback application"""

    if not runner_class:
        # NOTE: Automatically select runner class
        if cli_ctx.provider.ws_uri:
            runner_class = WebsocketRunner
        elif cli_ctx.provider.http_uri:
            runner_class = PollingRunner
        else:
            raise click.BadOptionUsage(
                option_name="network", message="Network choice cannot support running app"
            )

    runner = runner_class(
        bot,
        recorder=recorder_class() if recorder_class else None,
        max_exceptions=max_exceptions,
    )
    asyncio.run(runner.run())


@cli.command(section="Local Commands")
@click.option("--generate", is_flag=True, default=False)
@click.argument("path", required=False, type=str, default="bots")
def build(generate, path):
    """Generate Dockerfiles and build bot images"""
    if generate:
        if not (path := Path.cwd() / path).exists():
            raise FileNotFoundError(
                f"The bots directory '{path}' does not exist. "
                "You should have a `{path}/` folder in the root of your project."
            )
        files = {file for file in path.iterdir() if file.is_file()}
        bots = []
        for file in files:
            if "__init__" in file.name:
                bots = [file]
                break
            bots.append(file)
        for bot in bots:
            dockerfile_content = DOCKERFILE_CONTENT
            if "__init__" in bot.name:
                docker_filename = f"Dockerfile.{bot.parent.name}"
                dockerfile_content += f"COPY {path.name}/ /app/bot"
            else:
                docker_filename = f"Dockerfile.{bot.name.replace('.py', '')}"
                dockerfile_content += f"COPY {path.name}/{bot.name} /app/bot.py"
            dockerfile_path = Path.cwd() / ".silverback-images" / docker_filename
            dockerfile_path.parent.mkdir(exist_ok=True)
            dockerfile_path.write_text(dockerfile_content.strip() + "\n")
            click.echo(f"Generated {dockerfile_path}")
        return

    if not (path := Path.cwd() / ".silverback-images").exists():
        raise FileNotFoundError(
            f"The dockerfile directory '{path}' does not exist. "
            "You should have a `{path}/` folder in the root of your project."
        )
    dockerfiles = {file for file in path.iterdir() if file.is_file()}
    for file in dockerfiles:
        try:
            command = shlex.split(
                "docker build -f "
                f"./{file.parent.name}/{file.name} "
                f"-t {file.name.split('.')[1]}:latest ."
            )
            result = subprocess.run(
                command, stdout=subprocess.PIPE, stderr=subprocess.PIPE, text=True, check=True
            )
            click.echo(result.stdout)
        except subprocess.CalledProcessError as e:
            click.echo("Error during docker build:")
            click.echo(e.stderr)
            raise


@cli.command(cls=ConnectedProviderCommand, section="Local Commands")
@ape_cli_context()
@network_option(
    default=os.environ.get("SILVERBACK_NETWORK_CHOICE", "auto"),
    callback=_network_callback,
)
@click.option("--account", type=AccountAliasPromptChoice(), callback=_account_callback)
@click.option("-w", "--workers", type=int, default=2)
@click.option("-x", "--max-exceptions", type=int, default=3)
@click.option("-s", "--shutdown_timeout", type=int, default=90)
@click.argument("bot", required=False, callback=bot_path_callback)
def worker(cli_ctx, account, workers, max_exceptions, shutdown_timeout, bot):
    """Run Silverback task workers (advanced)"""
    asyncio.run(run_worker(bot.broker, worker_count=workers, shutdown_timeout=shutdown_timeout))


@cli.command(section="Cloud Commands (https://silverback.apeworx.io)")
@auth_required
def login(auth: FiefAuth):
    """Login to ApeWorX Authorization Service (https://account.apeworx.io)"""

    auth.authorize()
    display_login_message(auth, auth.client.base_url)


@cli.group(cls=SectionedHelpGroup, section="Cloud Commands (https://silverback.apeworx.io)")
def cluster():
    """Manage a Silverback hosted application cluster

    For clusters on the Silverback Platform, please provide a name for the cluster to access under
    your platform account via `-c WORKSPACE/NAME`"""


@cluster.command(section="Platform Commands (https://silverback.apeworx.io)")
@platform_client
def workspaces(platform: PlatformClient):
    """List available workspaces for your account"""

    if workspace_names := list(platform.workspaces):
        click.echo(yaml.safe_dump(workspace_names))

    else:
        click.secho(
            "No workspaces available for this account. "
            "Go to https://silverback.apeworx.io to sign up and create a new workspace",
            bold=True,
            fg="red",
        )


@cluster.command(name="list", section="Platform Commands (https://silverback.apeworx.io)")
@click.argument("workspace")
@platform_client
def list_clusters(platform: PlatformClient, workspace: str):
    """List available clusters in a WORKSPACE"""

    if not (workspace_client := platform.workspaces.get(workspace)):
        raise click.BadOptionUsage("workspace", f"Unknown workspace '{workspace}'")

    if cluster_names := list(workspace_client.clusters):
        click.echo(yaml.safe_dump(cluster_names))

    else:
        click.secho("No clusters for this account", bold=True, fg="red")


@cluster.command(name="new", section="Platform Commands (https://silverback.apeworx.io)")
@click.option(
    "-n",
    "--name",
    "cluster_name",
    help="Name for new cluster (Defaults to random)",
)
@click.option(
    "-s",
    "--slug",
    "cluster_slug",
    help="Slug for new cluster (Defaults to `name.lower()`)",
)
@click.argument("workspace")
@platform_client
def new_cluster(
    platform: PlatformClient,
    workspace: str,
    cluster_name: str | None,
    cluster_slug: str | None,
):
    """Create a new cluster in WORKSPACE"""

    if not (workspace_client := platform.workspaces.get(workspace)):
        raise click.BadOptionUsage("workspace", f"Unknown workspace '{workspace}'")

    if cluster_name:
        click.echo(f"name: {cluster_name}")
        click.echo(f"slug: {cluster_slug or cluster_name.lower().replace(' ', '-')}")

    elif cluster_slug:
        click.echo(f"slug: {cluster_slug}")

    cluster = workspace_client.create_cluster(
        cluster_name=cluster_name,
        cluster_slug=cluster_slug,
    )
    click.echo(f"{click.style('SUCCESS', fg='green')}: Created '{cluster.name}'")

    if cluster.status == ResourceStatus.CREATED:
        click.echo(
            f"{click.style('WARNING', fg='yellow')}: To use this cluster, "
            f"please pay via `silverback cluster pay create {workspace}/{cluster_slug}`"
        )


@cluster.group(cls=SectionedHelpGroup, section="Platform Commands (https://silverback.apeworx.io)")
def pay():
    """Pay for CLUSTER with Crypto using ApePay streaming payments"""


@pay.command(name="create", cls=ConnectedProviderCommand)
@account_option()
@click.argument("cluster_path")
@click.option(
    "-t",
    "--tier",
    default=ClusterTier.PERSONAL.name.capitalize(),
    metavar="NAME",
    type=click.Choice(
        [
            ClusterTier.PERSONAL.name.capitalize(),
            ClusterTier.PROFESSIONAL.name.capitalize(),
        ]
    ),
    help="Named set of options to use for cluster as a base (Defaults to Personal)",
)
@click.option(
    "-c",
    "--config",
    "config_updates",
    metavar="KEY VALUE",
    type=(str, str),
    multiple=True,
    help="Config options to set for cluster (overrides values from -t/--tier selection)",
)
@click.option("--token", metavar="ADDRESS", help="Token Symbol or Address to use to fund stream")
@click.option(
    "--amount",
    "token_amount",
    metavar="VALUE",
    callback=token_amount_callback,
    default=None,
    help="Token amount to use to fund stream",
)
@click.option(
    "--time",
    "stream_time",
    metavar="TIMESTAMP or TIMEDELTA",
    callback=timedelta_callback,
    default=None,
    help="Time to fund stream for",
)
@platform_client
def create_payment_stream(
    platform: PlatformClient,
    network: NetworkAPI,
    account: AccountAPI,
    cluster_path: str,
    tier: str,
    config_updates: list[tuple[str, str]],
    token: ContractInstance | None,
    token_amount: int | None,
    stream_time: timedelta | None,
):
    """
    Create a new streaming payment for a given CLUSTER

    NOTE: This action cannot be cancelled! Streams must exist for at least 1 hour before cancelling.
    """

    if "/" not in cluster_path or len(cluster_path.split("/")) > 2:
        raise click.BadArgumentUsage(f"Invalid cluster path: '{cluster_path}'")

    workspace_name, cluster_name = cluster_path.split("/")
    if not (workspace_client := platform.workspaces.get(workspace_name)):
        raise click.BadArgumentUsage(f"Unknown workspace: '{workspace_name}'")

    elif not (cluster := workspace_client.clusters.get(cluster_name)):
        raise click.BadArgumentUsage(
            f"Unknown cluster in workspace '{workspace_name}': '{cluster_name}'"
        )

    elif cluster.status != ResourceStatus.CREATED:
        raise click.UsageError(f"Cannot fund '{cluster_path}': cluster has existing streams.")

    elif token_amount is None and stream_time is None:
        raise click.UsageError("Must specify one of '--amount' or '--time'.")

    if not hasattr(ClusterTier, tier.upper()):
        raise click.BadOptionUsage("tier", f"Invalid choice: {tier}")

    configuration = getattr(ClusterTier, tier.upper()).configuration()

    for k, v in config_updates:
        setattr(configuration, k, int(v) if v.isnumeric() else v)

    sm = platform.get_stream_manager(network.chain_id)
    product = configuration.get_product_code(account.address, cluster.id)

    if not token:
        accepted_tokens = platform.get_accepted_tokens(network.chain_id)
        token = accepted_tokens.get(
            click.prompt(
                "Select one of the following tokens to fund your stream with",
                type=click.Choice(list(accepted_tokens)),
            )
        )
    assert token  # mypy happy

    if not token_amount:
        assert stream_time  # mypy happy
        one_token = 10 ** token.decimals()
        token_amount = int(
            one_token
            * (
                stream_time.total_seconds()
                / sm.compute_stream_life(
                    account.address, token, one_token, [product]
                ).total_seconds()
            )
        )
    else:
        stream_time = sm.compute_stream_life(account.address, token, token_amount, [product])

    assert token_amount  # mypy happy

    click.echo(yaml.safe_dump(dict(configuration=configuration.settings_display_dict())))
    click.echo(f"duration: {stream_time}\n")

    if not click.confirm(
        f"Do you want to use this configuration to fund Cluster '{cluster_path}'?"
    ):
        return

    if not token.balanceOf(account) >= token_amount:
        raise click.UsageError(
            f"Do not have sufficient balance of '{token.symbol()}' to fund stream."
        )

    elif not token.allowance(account, sm.address) >= token_amount:
        click.echo(f"Approve StreamManager({sm.address}) for '{token.symbol()}'")
        token.approve(
            sm.address,
            2**256 - 1 if click.confirm("Unlimited Approval?") else token_amount,
            sender=account,
        )

    # NOTE: will ask for approvals and do additional checks
    try:
        stream = sm.create(
            token, token_amount, [product], min_stream_life=stream_time, sender=account
        )
    except ApeException as e:
        raise click.UsageError(str(e)) from e

    click.echo(f"{click.style('SUCCESS', fg='green')}: Cluster funded for {stream.time_left}.")

    click.echo(
        f"{click.style('WARNING', fg='yellow')}: Cluster may take up to 1 hour to deploy."
        " Check back in 10-15 minutes using `silverback cluster info` to start using your cluster."
    )


@pay.command(name="add-time", cls=ConnectedProviderCommand)
@account_option()
@click.argument("cluster_path", metavar="CLUSTER")
@click.option(
    "--amount",
    "token_amount",
    metavar="VALUE",
    callback=token_amount_callback,
    default=None,
    help="Token amount to use to fund stream",
)
@click.option(
    "--time",
    "stream_time",
    metavar="TIMESTAMP or TIMEDELTA",
    callback=timedelta_callback,
    default=None,
    help="Time to fund stream for",
)
@platform_client
def fund_payment_stream(
    platform: PlatformClient,
    network: NetworkAPI,
    account: AccountAPI,
    cluster_path: str,
    token_amount: int | None,
    stream_time: timedelta | None,
):
    """
    Fund an existing streaming payment for the given CLUSTER

    NOTE: You can fund anyone else's Stream!
    """

    if "/" not in cluster_path or len(cluster_path.split("/")) > 2:
        raise click.BadArgumentUsage(f"Invalid cluster path: '{cluster_path}'")

    workspace_name, cluster_name = cluster_path.split("/")
    if not (workspace_client := platform.workspaces.get(workspace_name)):
        raise click.BadArgumentUsage(f"Unknown workspace: '{workspace_name}'")

    elif not (cluster := workspace_client.clusters.get(cluster_name)):
        raise click.BadArgumentUsage(
            f"Unknown cluster in workspace '{workspace_name}': '{cluster_name}'"
        )

    elif cluster.status != ResourceStatus.RUNNING:
        raise click.UsageError(f"Cannot fund '{cluster_info.name}': cluster is not running.")

    elif not (stream := workspace_client.get_payment_stream(cluster, network.chain_id)):
        raise click.UsageError("Cluster is not funded via ApePay Stream")

    elif token_amount is None and stream_time is None:
        raise click.UsageError("Must specify one of '--amount' or '--time'.")

    if not token_amount:
        assert stream_time  # mypy happy
        one_token = 10 ** stream.token.decimals()
        token_amount = int(
            one_token
            * (
                stream_time.total_seconds()
                / stream.manager.compute_stream_life(
                    account.address, stream.token, one_token, stream.products
                ).total_seconds()
            )
        )

    if not stream.token.balanceOf(account) >= token_amount:
        raise click.UsageError("Do not have sufficient funding")

    elif not stream.token.allowance(account, stream.manager.address) >= token_amount:
        click.echo(f"Approving StreamManager({stream.manager.address})")
        stream.token.approve(
            stream.manager.address,
            2**256 - 1 if click.confirm("Unlimited Approval?") else token_amount,
            sender=account,
        )

    click.echo(
        f"Funding Stream for Cluster '{cluster_path}' with "
        f"{token_amount / 10**stream.token.decimals():0.4f} {stream.token.symbol()}"
    )
    stream.add_funds(token_amount, sender=account)

    click.echo(f"{click.style('SUCCESS', fg='green')}: Cluster funded for {stream.time_left}.")


@pay.command(name="cancel", cls=ConnectedProviderCommand)
@account_option()
@click.argument("cluster_path", metavar="CLUSTER")
@platform_client
def cancel_payment_stream(
    platform: PlatformClient,
    network: NetworkAPI,
    account: AccountAPI,
    cluster_path: str,
):
    """
    Shutdown CLUSTER and refund all funds to Stream owner

    NOTE: Only the Stream owner can perform this action!
    """

    if "/" not in cluster_path or len(cluster_path.split("/")) > 2:
        raise click.BadArgumentUsage(f"Invalid cluster path: '{cluster_path}'")

    workspace_name, cluster_name = cluster_path.split("/")
    if not (workspace_client := platform.workspaces.get(workspace_name)):
        raise click.BadArgumentUsage(f"Unknown workspace: '{workspace_name}'")

    elif not (cluster := workspace_client.clusters.get(cluster_name)):
        raise click.BadArgumentUsage(
            f"Unknown cluster in workspace '{workspace_name}': '{cluster_name}'"
        )

    elif cluster.status != ResourceStatus.RUNNING:
        raise click.UsageError(f"Cannot fund '{cluster_info.name}': cluster is not running.")

    elif not (stream := workspace_client.get_payment_stream(cluster, network.chain_id)):
        raise click.UsageError("Cluster is not funded via ApePay Stream")

    if click.confirm(
        click.style("This action is irreversible, are you sure?", bold=True, bg="red")
    ):
        stream.cancel(sender=account)

    click.echo(f"{click.style('WARNING', fg='yellow')}: Cluster cannot be used anymore.")


@cluster.command(name="info")
@cluster_client
def cluster_info(cluster: ClusterClient):
    """Get Configuration information about a CLUSTER"""

    # NOTE: This actually doesn't query the cluster's routes, which are protected
    click.echo(f"Cluster Version: v{cluster.version}")

    if config := cluster.state.configuration:
        click.echo(yaml.safe_dump(config.settings_display_dict()))

    else:
        click.secho("No Cluster Configuration detected", fg="yellow", bold=True)


@cluster.command(name="health")
@cluster_client
def cluster_health(cluster: ClusterClient):
    """Get Health information about a CLUSTER"""

    click.echo(yaml.safe_dump(cluster.health.model_dump()))


@cluster.group(cls=SectionedHelpGroup)
def registry():
    """Manage container registry configuration"""


@registry.group(cls=SectionedHelpGroup, name="auth")
def registry_auth():
    """Manage private container registry credentials"""


@registry_auth.command(name="list")
@cluster_client
def credentials_list(cluster: ClusterClient):
    """List container registry credentials"""

    if creds := list(cluster.registry_credentials):
        click.echo(yaml.safe_dump(creds))

    else:
        click.secho("No registry credentials present in this cluster", bold=True, fg="red")


@registry_auth.command(name="info")
@click.argument("name")
@cluster_client
def credentials_info(cluster: ClusterClient, name: str):
    """Show info about registry credentials"""

    if not (creds := cluster.registry_credentials.get(name)):
        raise click.UsageError(f"Unknown credentials '{name}'")

    click.echo(yaml.safe_dump(creds.model_dump(exclude={"id", "name"})))


@registry_auth.command(name="new")
@click.argument("name")
@click.argument("registry")
@cluster_client
def credentials_new(cluster: ClusterClient, name: str, registry: str):
    """Add registry private registry credentials. This command will prompt you for a username and
    password.
    """

    username = click.prompt("Username")
    password = click.prompt("Password", hide_input=True)

    creds = cluster.new_credentials(
        name=name, hostname=registry, username=username, password=password
    )
    click.echo(yaml.safe_dump(creds.model_dump(exclude={"id"})))


@registry_auth.command(name="update")
@click.argument("name")
@click.option("-r", "--registry")
@cluster_client
def credentials_update(cluster: ClusterClient, name: str, registry: str | None = None):
    """Update registry registry credentials"""
    if not (creds := cluster.registry_credentials.get(name)):
        raise click.UsageError(f"Unknown credentials '{name}'")

    username = click.prompt("Username")
    password = click.prompt("Password", hide_input=True)

    creds = creds.update(hostname=registry, username=username, password=password)
    click.echo(yaml.safe_dump(creds.model_dump(exclude={"id"})))


@registry_auth.command(name="remove")
@click.argument("name")
@cluster_client
def credentials_remove(cluster: ClusterClient, name: str):
    """Remove a set of registry credentials"""
    if not (creds := cluster.registry_credentials.get(name)):
        raise click.UsageError(f"Unknown credentials '{name}'")

    creds.remove()  # NOTE: No confirmation because can only delete if no references exist
    click.secho(f"registry credentials '{creds.name}' removed.", fg="green", bold=True)


@cluster.group(cls=SectionedHelpGroup)
def vars():
    """Manage groups of environment variables in a CLUSTER"""


def parse_envvars(ctx, name, value: list[str]) -> dict[str, str]:
    def parse_envar(item: str):
        if not ("=" in item and len(item.split("=")) == 2):
            raise click.UsageError(f"Value '{item}' must be in form `NAME=VAL`")

        return item.split("=")

    return dict(parse_envar(item) for item in value)


@vars.command(name="new")
@click.option(
    "-e",
    "--env",
    "variables",
    multiple=True,
    type=str,
    metavar="NAME=VAL",
    callback=parse_envvars,
    help="Environment variable key and value to add (Multiple allowed)",
)
@click.argument("name")
@cluster_client
def new_vargroup(cluster: ClusterClient, variables: dict, name: str):
    """Create a new group of environment variables in a CLUSTER"""

    if len(variables) == 0:
        raise click.UsageError("Must supply at least one var via `-e`")

    vg = cluster.new_variable_group(name=name, variables=variables)
    click.echo(yaml.safe_dump(vg.model_dump(exclude={"id"})))  # NOTE: Skip machine `.id`


@vars.command(name="list")
@cluster_client
def list_vargroups(cluster: ClusterClient):
    """List latest revisions of all variable groups in a CLUSTER"""

    if group_names := list(cluster.variable_groups):
        click.echo(yaml.safe_dump(group_names))

    else:
        click.secho("No Variable Groups present in this cluster", bold=True, fg="red")


@vars.command(name="info")
@click.argument("name")
@cluster_client
def vargroup_info(cluster: ClusterClient, name: str):
    """Show latest revision of a variable GROUP in a CLUSTER"""

    if not (vg := cluster.variable_groups.get(name)):
        raise click.UsageError(f"Unknown Variable Group '{name}'")

    click.echo(yaml.safe_dump(vg.model_dump(exclude={"id", "name"})))


@vars.command(name="update")
@click.option("--new-name", "new_name")  # NOTE: No `-n` to match `bots update`
@click.option(
    "-e",
    "--env",
    "updated_vars",
    multiple=True,
    type=str,
    metavar="NAME=VAL",
    callback=parse_envvars,
    help="Environment variable key and value to add/update (Multiple allowed)",
)
@click.option(
    "-d",
    "--del",
    "deleted_vars",
    multiple=True,
    type=str,
    metavar="NAME",
    help="Environment variable name to delete (Multiple allowed)",
)
@click.argument("name")
@cluster_client
def update_vargroup(
    cluster: ClusterClient,
    name: str,
    new_name: str,
    updated_vars: dict[str, str],
    deleted_vars: tuple[str],
):
    """Update a variable GROUP in CLUSTER

    NOTE: Changing the values of variables in GROUP by create a new revision, since variable groups
    are immutable. New revisions do not automatically update bot configuration."""

    if not (vg := cluster.variable_groups.get(name)):
        raise click.UsageError(f"Unknown Variable Group '{name}'")

    if dup := "', '".join(set(updated_vars) & set(deleted_vars)):
        raise click.UsageError(f"Cannot update and delete vars at the same time: '{dup}'")

    if missing := "', '".join(set(deleted_vars) - set(vg.variables)):
        raise click.UsageError(f"Cannot delete vars not in group: '{missing}'")

    click.echo(
        yaml.safe_dump(
            vg.update(
                name=new_name,
                # NOTE: Do not update variables if no updates are provided
                variables=dict(**updated_vars, **{v: None for v in deleted_vars}) or None,
            ).model_dump(
                exclude={"id"}
            )  # NOTE: Skip machine `.id`
        )
    )


@vars.command(name="remove")
@click.argument("name")
@cluster_client
def remove_vargroup(cluster: ClusterClient, name: str):
    """
    Remove a variable GROUP from a CLUSTER

    NOTE: Cannot delete if any bots reference any revision of GROUP
    """
    if not (vg := cluster.variable_groups.get(name)):
        raise click.UsageError(f"Unknown Variable Group '{name}'")

    vg.remove()  # NOTE: No confirmation because can only delete if no references exist
    click.secho(f"Variable Group '{vg.name}' removed.", fg="green", bold=True)


@cluster.group(cls=SectionedHelpGroup)
def bots():
    """Manage bots in a CLUSTER"""


@bots.command(name="new", section="Configuration Commands")
@click.option("-i", "--image", required=True)
@click.option("-n", "--network", required=True)
@click.option("-a", "--account")
@click.option("-g", "--group", "vargroups", multiple=True)
@click.option(
    "-r",
    "--registry-credentials",
    "registry_credentials_name",
    help="registry credentials to use to pull the image",
)
@click.argument("name")
@cluster_client
def new_bot(
    cluster: ClusterClient,
    image: str,
    network: str,
    account: str | None,
    vargroups: list[str],
    registry_credentials_name: str | None,
    name: str,
):
    """Create a new bot in a CLUSTER with the given configuration"""

    if name in cluster.bots:
        raise click.UsageError(f"Cannot use name '{name}' to create bot")

    environment = [cluster.variable_groups[vg_name].get_revision("latest") for vg_name in vargroups]

    registry_credentials_id = None
    if registry_credentials_name:
        if not (
            creds := cluster.registry_credentials.get(registry_credentials_name)
        ):  # NOTE: Check if credentials exist
            raise click.UsageError(f"Unknown registry credentials '{registry_credentials_name}'")
        registry_credentials_id = creds.id

    click.echo(f"Name: {name}")
    click.echo(f"Image: {image}")
    click.echo(f"Network: {network}")
    if environment:
        click.echo("Environment:")
        click.echo(yaml.safe_dump([var for vg in environment for var in vg.variables]))
    if registry_credentials_id:
        click.echo(f"registry credentials: {registry_credentials_name}")

    if not click.confirm("Do you want to create and start running this bot?"):
        return

    bot = cluster.new_bot(
        name,
        image,
        network,
        account=account,
        environment=environment,
        registry_credentials_id=registry_credentials_id,
    )
    click.secho(f"Bot '{bot.name}' ({bot.id}) deploying...", fg="green", bold=True)


@bots.command(name="list", section="Configuration Commands")
@cluster_client
def list_bots(cluster: ClusterClient):
    """List all bots in a CLUSTER (Regardless of status)"""

    if bot_names := list(cluster.bots):
        click.echo(yaml.safe_dump(bot_names))

    else:
        click.secho("No bots in this cluster", bold=True, fg="red")


@bots.command(name="info", section="Configuration Commands")
@click.argument("bot_name", metavar="BOT")
@cluster_client
def bot_info(cluster: ClusterClient, bot_name: str):
    """Get configuration information of a BOT in a CLUSTER"""

    if not (bot := cluster.bots.get(bot_name)):
        raise click.UsageError(f"Unknown bot '{bot_name}'.")

    # NOTE: Skip machine `.id`, and we already know it is `.name`
    bot_dump = bot.model_dump(
        exclude={
            "id",
            "name",
            "environment",
            "registry_credentials_id",
            "registry_credentials",
        }
    )
    if bot.registry_credentials:
        bot_dump["registry_credentials"] = bot.registry_credentials.model_dump(
            exclude={"id", "name"}
        )

    click.echo(yaml.safe_dump(bot_dump))
    if bot.environment:
        click.echo("environment:")
        click.echo(yaml.safe_dump([var.name for var in bot.environment]))


@bots.command(name="update", section="Configuration Commands")
@click.option("--new-name", "new_name")  # NOTE: No shorthand, because conflicts w/ `--network`
@click.option("-i", "--image")
@click.option("-n", "--network")
@click.option("-a", "--account")
@click.option("-g", "--group", "vargroups", multiple=True)
@click.option(
    "-r",
    "--registry-credentials",
    "registry_credentials_name",
    help="registry credentials to use to pull the image",
)
@click.argument("name", metavar="BOT")
@cluster_client
def update_bot(
    cluster: ClusterClient,
    new_name: str | None,
    image: str | None,
    network: str | None,
    account: str | None,
    vargroups: list[str],
    registry_credentials_name: str | None,
    name: str,
):
    """Update configuration of BOT in CLUSTER

    NOTE: Some configuration updates will trigger a redeploy"""

    if new_name in cluster.bots:
        raise click.UsageError(f"Cannot use name '{new_name}' to update bot '{name}'")

    if not (bot := cluster.bots.get(name)):
        raise click.UsageError(f"Unknown bot '{name}'.")

    if new_name:
        click.echo(f"Name:\n  old: {name}\n  new: {new_name}")

    if network:
        click.echo(f"Network:\n  old: {bot.network}\n  new: {network}")

    registry_credentials_id = None
    if registry_credentials_name:
        if not (
            creds := cluster.registry_credentials.get(registry_credentials_name)
        ):  # NOTE: Check if credentials exist
            raise click.UsageError(f"Unknown registry credentials '{registry_credentials_name}'")
        registry_credentials_id = creds.id

    redeploy_required = False
    if image:
        redeploy_required = True
        click.echo(f"Image:\n  old: {bot.image}\n  new: {image}")

    environment = [cluster.variable_groups[vg_name].get_revision("latest") for vg_name in vargroups]

    set_environment = True

    if len(environment) == 0 and bot.environment:
        set_environment = click.confirm("Do you want to clear all environment variables?")

    elif environment != bot.environment:
        click.echo("old-environment:")
        click.echo(yaml.safe_dump([var.name for var in bot.environment]))
        click.echo("new-environment:")
        click.echo(yaml.safe_dump([var for vg in environment for var in vg.variables]))

    redeploy_required |= set_environment

    if not click.confirm(
        f"Do you want to update '{name}'?"
        if not redeploy_required
        else f"Do you want to update and redeploy '{name}'?"
    ):
        return

    bot = bot.update(
        name=new_name,
        image=image,
        network=network,
        account=account,
        environment=environment if set_environment else None,
        registry_credentials_id=registry_credentials_id,
    )

    # NOTE: Skip machine `.id`
    click.echo(yaml.safe_dump(bot.model_dump(exclude={"id", "environment"})))
    if bot.environment:
        click.echo("environment:")
        click.echo(yaml.safe_dump([var.name for var in bot.environment]))


@bots.command(name="remove", section="Configuration Commands")
@click.argument("name", metavar="BOT")
@cluster_client
def remove_bot(cluster: ClusterClient, name: str):
    """Remove BOT from CLUSTER (Shutdown if running)"""

    if not (bot := cluster.bots.get(name)):
        raise click.UsageError(f"Unknown bot '{name}'.")

    elif not click.confirm(f"Do you want to shutdown and delete '{name}'?"):
        return

    bot.remove()
    click.secho(f"Bot '{bot.name}' removed.", fg="green", bold=True)


@bots.command(name="health", section="Bot Operation Commands")
@click.argument("bot_name", metavar="BOT")
@cluster_client
def bot_health(cluster: ClusterClient, bot_name: str):
    """Show current health of BOT in a CLUSTER"""

    if not (bot := cluster.bots.get(bot_name)):
        raise click.UsageError(f"Unknown bot '{bot_name}'.")

    click.echo(yaml.safe_dump(bot.health.model_dump(exclude={"bot_id"})))


@bots.command(name="start", section="Bot Operation Commands")
@click.argument("name", metavar="BOT")
@cluster_client
def start_bot(cluster: ClusterClient, name: str):
    """Start BOT running in CLUSTER (if stopped or terminated)"""

    if not (bot := cluster.bots.get(name)):
        raise click.UsageError(f"Unknown bot '{name}'.")

    elif not click.confirm(f"Do you want to start running '{name}'?"):
        return

    bot.start()
    click.secho(f"Bot '{bot.name}' starting...", fg="green", bold=True)


@bots.command(name="stop", section="Bot Operation Commands")
@click.argument("name", metavar="BOT")
@cluster_client
def stop_bot(cluster: ClusterClient, name: str):
    """Stop BOT from running in CLUSTER (if running)"""

    if not (bot := cluster.bots.get(name)):
        raise click.UsageError(f"Unknown bot '{name}'.")

    elif not click.confirm(f"Do you want to stop '{name}' from running?"):
        return

    bot.stop()
    click.secho(f"Bot '{bot.name}' stopping...", fg="green", bold=True)


@bots.command(name="logs", section="Bot Operation Commands")
@click.argument("name", metavar="BOT")
@cluster_client
def show_bot_logs(cluster: ClusterClient, name: str):
    """Show runtime logs for BOT in CLUSTER"""

    if not (bot := cluster.bots.get(name)):
        raise click.UsageError(f"Unknown bot '{name}'.")

    for log in bot.logs:
        click.echo(log)


@bots.command(name="errors", section="Bot Operation Commands")
@click.argument("name", metavar="BOT")
@cluster_client
def show_bot_errors(cluster: ClusterClient, name: str):
    """Show unacknowledged errors for BOT in CLUSTER"""

    if not (bot := cluster.bots.get(name)):
        raise click.UsageError(f"Unknown bot '{name}'.")

    for log in bot.errors:
        click.echo(log)<|MERGE_RESOLUTION|>--- conflicted
+++ resolved
@@ -1,12 +1,10 @@
 import asyncio
 import os
-<<<<<<< HEAD
 from datetime import timedelta
-=======
+
 import shlex
 import subprocess
 from pathlib import Path
->>>>>>> 952bdd1b
 
 import click
 import yaml  # type: ignore[import-untyped]
