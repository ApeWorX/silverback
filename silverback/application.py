import atexit
from datetime import timedelta
from typing import Callable, Dict, Optional, Union

from ape.api.networks import LOCAL_NETWORK_NAME
from ape.contracts import ContractEvent, ContractInstance
from ape.logging import logger
from ape.managers.chain import BlockContainer
from ape.types import AddressType
from ape.utils import ManagerAccessMixin
from taskiq import AsyncTaskiqDecoratedTask, TaskiqEvents

from .exceptions import DuplicateHandlerError, InvalidContainerTypeError
from .settings import Settings


class SilverbackApp(ManagerAccessMixin):
    """
    The application singleton. Must be initialized prior to use.

    Usage example::

        from silverback import SilverbackApp

        app = SilverbackApp()

        ...  # Connection has been initialized, can call broker methods e.g. `app.on_(...)`
    """

    def __init__(self, settings: Optional[Settings] = None):
        """
        Create app

        Args:
            settings (Optional[~:class:`silverback.settings.Settings`]): Settings override.
                Defaults to environment settings.
        """
        if not settings:
            settings = Settings()

        self.network = settings.get_provider_context()
        # NOTE: This allows using connected ape methods e.g. `Contract`
        provider = self.network.__enter__()

        # Adjust defaults from connection
        if settings.NEW_BLOCK_TIMEOUT is None and (
            provider.network.name.endswith("-fork") or provider.network.name == LOCAL_NETWORK_NAME
        ):
            settings.NEW_BLOCK_TIMEOUT = int(timedelta(days=1).total_seconds())

        settings_str = "\n  ".join(f'{key}="{val}"' for key, val in settings.dict().items() if val)
        logger.info(f"Loading Silverback App with settings:\n  {settings_str}")

        self.broker = settings.get_broker()
        self.contract_events: Dict[AddressType, Dict[str, ContractEvent]] = {}
        self.poll_settings: Dict[str, Dict] = {}

<<<<<<< HEAD
        atexit.register(self.network.__exit__)
=======
        self.network = settings.get_provider_context()
        # NOTE: This allows using connected ape methods e.g. `Contract`
        provider = self.network.__enter__()

        atexit.register(self.network.__exit__, None, None, None)
>>>>>>> 2e001066

        self.signer = settings.get_signer()
        self.new_block_timeout = settings.NEW_BLOCK_TIMEOUT
        self.start_block = settings.START_BLOCK

        network_str = f'\n  NETWORK="{provider.network.ecosystem.name}:{provider.network.name}"'
        signer_str = f"\n  SIGNER={repr(self.signer)}"
        start_block_str = f"\n  START_BLOCK={self.start_block}" if self.start_block else ""
        new_block_timeout_str = (
            f"\n  NEW_BLOCK_TIMEOUT={self.new_block_timeout}" if self.new_block_timeout else ""
        )
        logger.info(
            f"Loaded Silverback App:{network_str}"
            f"{signer_str}{start_block_str}{new_block_timeout_str}"
        )

    def on_startup(self) -> Callable:
        """
        Code to execute on one worker upon startup / restart after an error.

        Usage example::

            @app.on_startup()
            def do_something_on_startup(startup_state):
                ...  # Reprocess missed events or blocks
        """
        return self.broker.task(task_name="silverback_startup")

    def on_shutdown(self) -> Callable:
        """
        Code to execute on one worker at shutdown.

        Usage example::

            @app.on_shutdown()
            def do_something_on_shutdown():
                ...  # Record final state of app
        """
        return self.broker.task(task_name="silverback_shutdown")

    def on_client_startup(self) -> Callable:
        """
        Code to execute on client startup / restart after an error.

        Usage example::

            @app.on_startup()
            def do_something_on_startup(state):
                ...  # Can provision resources, or add things to `state`.
        """
        return self.broker.on_event(TaskiqEvents.CLIENT_STARTUP)

    def on_client_shutdown(self) -> Callable:
        """
        Code to execute on client shutdown.

        Usage example::

            @app.on_shutdown()
            def do_something_on_shutdown(state):
                ...  # Update some external service, perhaps using information from `state`.
        """
        return self.broker.on_event(TaskiqEvents.CLIENT_SHUTDOWN)

    def on_worker_startup(self) -> Callable:
        """
        Code to execute on every worker at startup / restart after an error.

        Usage example::

            @app.on_startup()
            def do_something_on_startup(state):
                ...  # Can provision resources, or add things to `state`.
        """
        return self.broker.on_event(TaskiqEvents.WORKER_STARTUP)

    def on_worker_shutdown(self) -> Callable:
        """
        Code to execute on every worker at shutdown.

        Usage example::

            @app.on_shutdown()
            def do_something_on_shutdown(state):
                ...  # Update some external service, perhaps using information from `state`.
        """
        return self.broker.on_event(TaskiqEvents.WORKER_SHUTDOWN)

    def get_startup_handler(self) -> Optional[AsyncTaskiqDecoratedTask]:
        """
        Get access to the handler for `silverback_startup` events.

        Returns:
            Optional[AsyncTaskiqDecoratedTask]: Returns decorated task, if one has been created.
        """
        return self.broker.available_tasks.get("silverback_startup")

    def get_shutdown_handler(self) -> Optional[AsyncTaskiqDecoratedTask]:
        """
        Get access to the handler for `silverback_shutdown` events.

        Returns:
            Optional[AsyncTaskiqDecoratedTask]: Returns decorated task, if one has been created.
        """
        return self.broker.available_tasks.get("silverback_shutdown")

    def get_block_handler(self) -> Optional[AsyncTaskiqDecoratedTask]:
        """
        Get access to the handler for `block` events.

        Returns:
            Optional[AsyncTaskiqDecoratedTask]: Returns decorated task, if one has been created.
        """
        return self.broker.available_tasks.get("block")

    def get_event_handler(
        self, event_target: AddressType, event_name: str
    ) -> Optional[AsyncTaskiqDecoratedTask]:
        """
        Get access to the handler for `<event_target>:<event_name>` events.

        Args:
            event_target (AddressType): The contract address of the target.
            event_name: (str): The name of the event emitted by ``event_target``.

        Returns:
            Optional[AsyncTaskiqDecoratedTask]: Returns decorated task, if one has been created.
        """
        return self.broker.available_tasks.get(f"{event_target}/event/{event_name}")

    def on_(
        self,
        container: Union[BlockContainer, ContractEvent],
        new_block_timeout: Optional[int] = None,
        start_block: Optional[int] = None,
    ):
        """
        Create task to handle events created by `container`.

        Args:
            container: (Union[BlockContainer, ContractEvent]): The event source to watch.
            new_block_timeout: (Optional[int]): Override for block timeout that is acceptable.
                Defaults to whatever the app's settings are for default polling timeout are.
            start_block (Optional[int]): block number to start processing events from.
                Defaults to whatever the latest block is.

        Raises:
            :class:`~silverback.exceptions.InvalidContainerTypeError`:
                If the type of `container` is not configurable for the app.
        """
        if isinstance(container, BlockContainer):
            if self.get_block_handler():
                raise DuplicateHandlerError("block")

            if new_block_timeout is not None:
                if "_blocks_" in self.poll_settings:
                    self.poll_settings["_blocks_"]["new_block_timeout"] = new_block_timeout
                else:
                    self.poll_settings["_blocks_"] = {"new_block_timeout": new_block_timeout}

            if start_block is not None:
                if "_blocks_" in self.poll_settings:
                    self.poll_settings["_blocks_"]["start_block"] = start_block
                else:
                    self.poll_settings["_blocks_"] = {"start_block": start_block}

            return self.broker.task(task_name="block")

        elif isinstance(container, ContractEvent) and isinstance(
            container.contract, ContractInstance
        ):
            if self.get_event_handler(container.contract.address, container.abi.name):
                raise DuplicateHandlerError(
                    f"event {container.contract.address}:{container.abi.name}"
                )

            key = container.contract.address
            if container.contract.address in self.contract_events:
                self.contract_events[key][container.abi.name] = container
            else:
                self.contract_events[key] = {container.abi.name: container}

            if new_block_timeout is not None:
                if key in self.poll_settings:
                    self.poll_settings[key]["new_block_timeout"] = new_block_timeout
                else:
                    self.poll_settings[key] = {"new_block_timeout": new_block_timeout}

            if start_block is not None:
                if key in self.poll_settings:
                    self.poll_settings[key]["start_block"] = start_block
                else:
                    self.poll_settings[key] = {"start_block": start_block}

            return self.broker.task(
                task_name=f"{container.contract.address}/event/{container.abi.name}"
            )

        # TODO: Support account transaction polling
        # TODO: Support mempool polling
        raise InvalidContainerTypeError(container)<|MERGE_RESOLUTION|>--- conflicted
+++ resolved
@@ -55,15 +55,7 @@
         self.contract_events: Dict[AddressType, Dict[str, ContractEvent]] = {}
         self.poll_settings: Dict[str, Dict] = {}
 
-<<<<<<< HEAD
-        atexit.register(self.network.__exit__)
-=======
-        self.network = settings.get_provider_context()
-        # NOTE: This allows using connected ape methods e.g. `Contract`
-        provider = self.network.__enter__()
-
         atexit.register(self.network.__exit__, None, None, None)
->>>>>>> 2e001066
 
         self.signer = settings.get_signer()
         self.new_block_timeout = settings.NEW_BLOCK_TIMEOUT
